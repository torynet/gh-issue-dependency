--- conflicted
+++ resolved
@@ -152,17 +152,10 @@
         with:
           go-version: "1.21"
 
-<<<<<<< HEAD
-    - name: Run Gosec Security Scanner
-      uses: securego/gosec@master
-      with:
-        args: '-fmt sarif -out results.sarif ./...'
-=======
       - name: Run Gosec Security Scanner
-        uses: securecodewarrior/github-action-gosec@master
-        with:
-          args: "-no-fail -fmt sarif -out results.sarif ./..."
->>>>>>> 34d523da
+        uses: securego/gosec@master
+        with:
+          args: '-fmt sarif -out results.sarif ./...'
 
       - name: Upload SARIF file
         uses: github/codeql-action/upload-sarif@v2
